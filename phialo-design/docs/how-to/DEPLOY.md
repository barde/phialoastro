# Deployment Guide - Phialo Design

This guide covers deployment workflows for the Phialo Design website using Cloudflare Workers.

## Quick Links

- **[Environment Setup Guide](./ENVIRONMENT-SETUP-GUIDE.md)** - Complete guide for setting up new environments and secrets
- **[Manual Deployments](./manual-deployments.md)** - Various ways to trigger deployments
- **[Turnstile Setup](./setup-turnstile-preclearance.md)** - Configure bot protection

## Deployment Overview

### Deployment Methods

1. **Manual Deployment** (Recommended for Production)
   - Go to GitHub Actions → Manual Cloudflare Deployment
   - Select environment and branch
   - Click "Run workflow"

2. **Automatic Deployment**
   - **Master branch**: Auto-deploys to master environment on push
   - **Pull Requests**: Auto-creates preview environment
   - **Production**: Manual only (for safety)

3. **Local Deployment** (Development)
   ```bash
   cd workers
   pnpm run deploy:preview  # Deploy to preview
   pnpm run deploy          # Deploy to production
   ```

## Environment URLs

| Environment | URL | Purpose |
|------------|-----|---------|
| Production | https://phialo.de | Live website |
| Master | https://phialo-master.meise.workers.dev | Latest master branch |
| Preview | https://phialo-pr-{number}.meise.workers.dev | PR previews |

## Quick Start

### First Time Setup
1. **[Setup Environment](./ENVIRONMENT-SETUP-GUIDE.md)** - Configure all required secrets
2. **Deploy** - Use GitHub Actions or local deployment

### Daily Workflow
1. Create feature branch
2. Push changes (auto-creates PR preview)
3. Merge to master (auto-deploys to master environment)
4. Manual deploy to production when ready

## Local Development

### Development Server
```bash
cd phialo-design
pnpm run dev
# Visit http://localhost:4321
```

### Build and Preview
```bash
cd phialo-design
pnpm run build
pnpm run preview
# Visit http://localhost:4322
```

### Test Worker Locally
```bash
cd workers
pnpm run dev
# Visit http://localhost:8787
```

<<<<<<< HEAD
## GitHub Actions Workflows

### Manual Deployment
- **File**: `.github/workflows/manual-deploy.yml`
- **Trigger**: Manual via GitHub UI
- **Defaults**: Production environment, master branch
- **Usage**: Actions → Manual Cloudflare Deployment → Run workflow

### Master Auto-Deploy
- **File**: `.github/workflows/deploy-master.yml`
- **Trigger**: Push to master branch
- **Environment**: master
- **URL**: https://phialo-master.meise.workers.dev

### PR Preview
- **File**: `.github/workflows/cloudflare-pr-preview.yml`
- **Trigger**: PR opened/updated
- **Environment**: preview
- **URL**: https://phialo-pr-{number}.meise.workers.dev
=======
## Environment Variables

### GitHub Configuration Overview

⚠️ **IMPORTANT**: This project uses **environment-specific secrets only**. There are NO repository-level secrets or variables. Each environment must have ALL required configuration values.

### Required Environment Secrets

Each environment (production, preview, master) must have ALL of these secrets configured:

| Secret Name | Description | Where to Get It | Sensitive? |
|------------|-------------|------------------|------------|
| `CLOUDFLARE_ACCOUNT_ID` | Your Cloudflare account ID | Cloudflare Dashboard → Account ID | No |
| `PUBLIC_TURNSTILE_SITE_KEY` | Cloudflare Turnstile site key (public) | Cloudflare Dashboard → Turnstile | No |
| `CLOUDFLARE_API_TOKEN` | API token with Workers permissions | Cloudflare Dashboard → API Tokens | Yes |
| `RESEND_API_KEY` | Email service API key | Resend Dashboard → API Keys | Yes |
| `FROM_EMAIL` | Verified sender email | Your verified email in Resend | No |
| `TO_EMAIL` | Recipient for contact forms | Your business email | No |
| `TURNSTILE_SECRET_KEY` | Turnstile secret for validation | Cloudflare Dashboard → Turnstile | Yes |

**How to add Environment Secrets:**
1. Go to Settings → Environments
2. Create/select environment (production, preview, master)
3. Click "Add secret" under Environment secrets
4. Add EACH secret listed above with its value
5. Repeat for EACH environment you want to deploy to

### Setting Up a New Environment

When creating a new deployment environment:

1. **Create the Environment in GitHub:**
   ```
   Settings → Environments → New environment
   ```

2. **Add Required Secrets to the Environment:**
   - `CLOUDFLARE_API_TOKEN`
   - `RESEND_API_KEY`
   - `FROM_EMAIL`
   - `TO_EMAIL`
   - `TURNSTILE_SECRET_KEY`

3. **Repository Variables are Shared:**
   - `CLOUDFLARE_ACCOUNT_ID` (already set at repository level)
   - `PUBLIC_TURNSTILE_SITE_KEY` (already set at repository level)

### Environment-Specific Configuration

#### Production Environment
- **Name:** `production`
- **URL:** `https://phialo.de`
- **Protection Rules:** Consider adding required reviewers
- **Deployment Branch:** `master` or `main`

#### Preview Environment  
- **Name:** `preview`
- **URL:** `https://phialo-design-preview.meise.workers.dev`
- **Protection Rules:** None
- **Deployment Branch:** Any PR branch

#### Master Environment
- **Name:** `master`
- **URL:** `https://phialo-master.meise.workers.dev`
- **Protection Rules:** None
- **Deployment Branch:** `master`

### Quick Setup Checklist

**For EACH environment, you need to add ALL these secrets:**

✅ **Environment Secrets** (must be added to EACH environment separately):
```
CLOUDFLARE_ACCOUNT_ID = Your Cloudflare Account ID
PUBLIC_TURNSTILE_SITE_KEY = Your public Turnstile key  
CLOUDFLARE_API_TOKEN = Your Cloudflare API token
RESEND_API_KEY = Your Resend API key
FROM_EMAIL = sender@example.com
TO_EMAIL = recipient@example.com
TURNSTILE_SECRET_KEY = Your secret Turnstile key
```

✅ **Cloudflare Resources**:
- Cloudflare account with Workers enabled
- Turnstile site configured
- Resend account with verified sender domain

⚠️ **Remember**: No repository-level configuration! Everything is environment-specific.

## Cloudflare Setup

### 1. Create API Token

1. Go to https://dash.cloudflare.com/profile/api-tokens
2. Click "Create Token"
3. Use "Edit Cloudflare Workers" template or create custom token with:
   - **Account** → Cloudflare Workers Scripts:Edit
   - **Account** → Workers KV Storage:Edit
   - **Zone** → Workers Routes:Edit (for custom domain)
   - **Zone** → Zone:Read (for custom domain)
4. Set Account Resources to your specific account
5. Optionally set expiration date and IP filtering
6. Click "Continue to summary" → "Create Token"
7. **Important**: Copy the token immediately

### 2. Find Your Account ID

1. Visit https://dash.cloudflare.com/
2. Select your account
3. Look for **Account ID** in the right sidebar
4. Copy this value

### 3. Find Your Zone ID (for custom domain)

1. Go to your domain in Cloudflare dashboard
2. Look for **Zone ID** in the right sidebar
3. Copy this value

### 4. Configure GitHub Environments

**Add ALL secrets to EACH environment** (Settings → Environments → [Select Environment] → Add secret):

1. `CLOUDFLARE_ACCOUNT_ID`: Your Account ID
2. `PUBLIC_TURNSTILE_SITE_KEY`: Your Turnstile site key (public)
3. `CLOUDFLARE_API_TOKEN`: Your API token
4. `RESEND_API_KEY`: Your Resend API key
5. `FROM_EMAIL`: Verified sender email
6. `TO_EMAIL`: Recipient email  
7. `TURNSTILE_SECRET_KEY`: Turnstile secret key

**Important**: Each environment needs ALL 7 secrets. There are no shared repository secrets.

## Domain Setup

### Custom Domain Configuration

1. Add your domain to Cloudflare (if not already)
2. Update `workers/wrangler.toml` with your Zone ID
3. Deploy the Worker
4. The route will be automatically configured

### DNS Configuration

If your domain is on Cloudflare, DNS will be configured automatically. Otherwise:
1. Add CNAME record pointing to your Worker
2. Enable Cloudflare proxy (orange cloud)
>>>>>>> f0ea1517

## Troubleshooting

### Common Issues

1. **Deployment Failed**
   - Check GitHub Actions logs
   - Verify all environment secrets are set
   - See [Environment Setup Guide](./ENVIRONMENT-SETUP-GUIDE.md)

2. **Preview Not Created**
   - Ensure PR modifies files in `phialo-design/` or `workers/`
   - Check if preview environment has all secrets

3. **Email Not Sending**
   - Verify Resend domain is configured
   - Check FROM_EMAIL uses verified domain
   - Ensure RESEND_API_KEY is valid

4. **Turnstile Issues**
   - Verify site key matches environment
   - Check domain is added to Turnstile site
   - See [Turnstile Setup](./setup-turnstile-preclearance.md)

## Architecture

```
┌─────────────┐     ┌──────────────┐     ┌─────────────┐
│   GitHub    │────▶│  Cloudflare  │────▶│   Users     │
│   Actions   │     │   Workers    │     │             │
└─────────────┘     └──────────────┘     └─────────────┘
       │                    │
       │                    ├── Production (phialo.de)
       │                    ├── Master (*.workers.dev)
       │                    └── Preview (*.workers.dev)
       │
       └── Builds Astro site
           Deploys to Workers
```

## Security

- All sensitive configuration is stored in GitHub environment secrets
- No repository-level secrets (everything is environment-specific)
- Turnstile protects contact forms from bots
- CSP headers configured in Workers

## Related Documentation

- [Environment Setup Guide](./ENVIRONMENT-SETUP-GUIDE.md) - **Start here for new setup**
- [Manual Deployments](./manual-deployments.md) - Multiple deployment methods
- [Turnstile Setup](./setup-turnstile-preclearance.md) - Bot protection configuration
- [Email Service Setup](./setup-email-service.md) - Configure Resend for contact forms

---

**For complete environment setup instructions, see [ENVIRONMENT-SETUP-GUIDE.md](./ENVIRONMENT-SETUP-GUIDE.md)**<|MERGE_RESOLUTION|>--- conflicted
+++ resolved
@@ -73,7 +73,6 @@
 # Visit http://localhost:8787
 ```
 
-<<<<<<< HEAD
 ## GitHub Actions Workflows
 
 ### Manual Deployment
@@ -93,154 +92,12 @@
 - **Trigger**: PR opened/updated
 - **Environment**: preview
 - **URL**: https://phialo-pr-{number}.meise.workers.dev
-=======
-## Environment Variables
 
-### GitHub Configuration Overview
-
-⚠️ **IMPORTANT**: This project uses **environment-specific secrets only**. There are NO repository-level secrets or variables. Each environment must have ALL required configuration values.
-
-### Required Environment Secrets
-
-Each environment (production, preview, master) must have ALL of these secrets configured:
-
-| Secret Name | Description | Where to Get It | Sensitive? |
-|------------|-------------|------------------|------------|
-| `CLOUDFLARE_ACCOUNT_ID` | Your Cloudflare account ID | Cloudflare Dashboard → Account ID | No |
-| `PUBLIC_TURNSTILE_SITE_KEY` | Cloudflare Turnstile site key (public) | Cloudflare Dashboard → Turnstile | No |
-| `CLOUDFLARE_API_TOKEN` | API token with Workers permissions | Cloudflare Dashboard → API Tokens | Yes |
-| `RESEND_API_KEY` | Email service API key | Resend Dashboard → API Keys | Yes |
-| `FROM_EMAIL` | Verified sender email | Your verified email in Resend | No |
-| `TO_EMAIL` | Recipient for contact forms | Your business email | No |
-| `TURNSTILE_SECRET_KEY` | Turnstile secret for validation | Cloudflare Dashboard → Turnstile | Yes |
-
-**How to add Environment Secrets:**
-1. Go to Settings → Environments
-2. Create/select environment (production, preview, master)
-3. Click "Add secret" under Environment secrets
-4. Add EACH secret listed above with its value
-5. Repeat for EACH environment you want to deploy to
-
-### Setting Up a New Environment
-
-When creating a new deployment environment:
-
-1. **Create the Environment in GitHub:**
-   ```
-   Settings → Environments → New environment
-   ```
-
-2. **Add Required Secrets to the Environment:**
-   - `CLOUDFLARE_API_TOKEN`
-   - `RESEND_API_KEY`
-   - `FROM_EMAIL`
-   - `TO_EMAIL`
-   - `TURNSTILE_SECRET_KEY`
-
-3. **Repository Variables are Shared:**
-   - `CLOUDFLARE_ACCOUNT_ID` (already set at repository level)
-   - `PUBLIC_TURNSTILE_SITE_KEY` (already set at repository level)
-
-### Environment-Specific Configuration
-
-#### Production Environment
-- **Name:** `production`
-- **URL:** `https://phialo.de`
-- **Protection Rules:** Consider adding required reviewers
-- **Deployment Branch:** `master` or `main`
-
-#### Preview Environment  
-- **Name:** `preview`
-- **URL:** `https://phialo-design-preview.meise.workers.dev`
-- **Protection Rules:** None
-- **Deployment Branch:** Any PR branch
-
-#### Master Environment
-- **Name:** `master`
-- **URL:** `https://phialo-master.meise.workers.dev`
-- **Protection Rules:** None
-- **Deployment Branch:** `master`
-
-### Quick Setup Checklist
-
-**For EACH environment, you need to add ALL these secrets:**
-
-✅ **Environment Secrets** (must be added to EACH environment separately):
-```
-CLOUDFLARE_ACCOUNT_ID = Your Cloudflare Account ID
-PUBLIC_TURNSTILE_SITE_KEY = Your public Turnstile key  
-CLOUDFLARE_API_TOKEN = Your Cloudflare API token
-RESEND_API_KEY = Your Resend API key
-FROM_EMAIL = sender@example.com
-TO_EMAIL = recipient@example.com
-TURNSTILE_SECRET_KEY = Your secret Turnstile key
-```
-
-✅ **Cloudflare Resources**:
-- Cloudflare account with Workers enabled
-- Turnstile site configured
-- Resend account with verified sender domain
-
-⚠️ **Remember**: No repository-level configuration! Everything is environment-specific.
-
-## Cloudflare Setup
-
-### 1. Create API Token
-
-1. Go to https://dash.cloudflare.com/profile/api-tokens
-2. Click "Create Token"
-3. Use "Edit Cloudflare Workers" template or create custom token with:
-   - **Account** → Cloudflare Workers Scripts:Edit
-   - **Account** → Workers KV Storage:Edit
-   - **Zone** → Workers Routes:Edit (for custom domain)
-   - **Zone** → Zone:Read (for custom domain)
-4. Set Account Resources to your specific account
-5. Optionally set expiration date and IP filtering
-6. Click "Continue to summary" → "Create Token"
-7. **Important**: Copy the token immediately
-
-### 2. Find Your Account ID
-
-1. Visit https://dash.cloudflare.com/
-2. Select your account
-3. Look for **Account ID** in the right sidebar
-4. Copy this value
-
-### 3. Find Your Zone ID (for custom domain)
-
-1. Go to your domain in Cloudflare dashboard
-2. Look for **Zone ID** in the right sidebar
-3. Copy this value
-
-### 4. Configure GitHub Environments
-
-**Add ALL secrets to EACH environment** (Settings → Environments → [Select Environment] → Add secret):
-
-1. `CLOUDFLARE_ACCOUNT_ID`: Your Account ID
-2. `PUBLIC_TURNSTILE_SITE_KEY`: Your Turnstile site key (public)
-3. `CLOUDFLARE_API_TOKEN`: Your API token
-4. `RESEND_API_KEY`: Your Resend API key
-5. `FROM_EMAIL`: Verified sender email
-6. `TO_EMAIL`: Recipient email  
-7. `TURNSTILE_SECRET_KEY`: Turnstile secret key
-
-**Important**: Each environment needs ALL 7 secrets. There are no shared repository secrets.
-
-## Domain Setup
-
-### Custom Domain Configuration
-
-1. Add your domain to Cloudflare (if not already)
-2. Update `workers/wrangler.toml` with your Zone ID
-3. Deploy the Worker
-4. The route will be automatically configured
-
-### DNS Configuration
-
-If your domain is on Cloudflare, DNS will be configured automatically. Otherwise:
-1. Add CNAME record pointing to your Worker
-2. Enable Cloudflare proxy (orange cloud)
->>>>>>> f0ea1517
+When you create or update a PR that modifies files in `workers/` or `phialo-design/`, the workflow automatically:
+1. Builds the Astro site
+2. Deploys a preview Worker
+3. Comments the preview URL on the PR
+4. Cleans up the worker when PR is closed
 
 ## Troubleshooting
 
