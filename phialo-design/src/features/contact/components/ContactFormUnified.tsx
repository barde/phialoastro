--- conflicted
+++ resolved
@@ -521,11 +521,7 @@
                 <button
                   onClick={() => {
                     setSubmitStatus('idle');
-<<<<<<< HEAD
-                    const submitEvent = new Event('submit') as unknown as React.FormEvent;
-=======
                     const submitEvent = { preventDefault: () => {} } as React.FormEvent;
->>>>>>> 6439b412
                     handleSubmit(submitEvent);
                   }}
                   className="flex-1 py-2 px-4 bg-primary text-white rounded-lg hover:bg-primary-dark transition-colors"
