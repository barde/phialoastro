--- conflicted
+++ resolved
@@ -36,13 +36,7 @@
     screenshot: {
       mode: 'only-on-failure',
       fullPage: true,
-<<<<<<< HEAD
-      // Include shard number in filename
-      ['nameTemplate' as any]: '{testName}-{projectName}-shard{shardIndex}-{arg}{ext}'
-    },
-=======
     } as any,
->>>>>>> 6439b412
   },
 });
 
