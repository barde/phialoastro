--- conflicted
+++ resolved
@@ -77,11 +77,7 @@
         ...devices['Desktop Chrome'],
         channel: 'chrome',
         browserName: 'chromium',
-<<<<<<< HEAD
-        ['browserstack:options' as any]: {
-=======
         ...({ 'browserstack:options': {
->>>>>>> 6439b412
           ...bsCapabilities,
           os: 'Windows',
           osVersion: '11',
@@ -95,11 +91,7 @@
       use: {
         ...devices['Desktop Safari'],
         browserName: 'webkit',
-<<<<<<< HEAD
-        ['browserstack:options' as any]: {
-=======
         ...({ 'browserstack:options': {
->>>>>>> 6439b412
           ...bsCapabilities,
           os: 'OS X',
           osVersion: 'Sonoma',
@@ -114,11 +106,7 @@
         ...devices['Desktop Edge'],
         channel: 'msedge',
         browserName: 'chromium',
-<<<<<<< HEAD
-        ['browserstack:options' as any]: {
-=======
         ...({ 'browserstack:options': {
->>>>>>> 6439b412
           ...bsCapabilities,
           os: 'Windows',
           osVersion: '11',
@@ -133,11 +121,7 @@
       name: 'iPhone-14-Pro',
       use: {
         ...devices['iPhone 14 Pro'],
-<<<<<<< HEAD
-        ['browserstack:options' as any]: {
-=======
         ...({ 'browserstack:options': {
->>>>>>> 6439b412
           ...bsCapabilities,
           deviceName: 'iPhone 14 Pro',
           osVersion: '16',
@@ -149,11 +133,7 @@
       name: 'Samsung-S23',
       use: {
         ...devices['Galaxy S23'],
-<<<<<<< HEAD
-        ['browserstack:options' as any]: {
-=======
         ...({ 'browserstack:options': {
->>>>>>> 6439b412
           ...bsCapabilities,
           deviceName: 'Samsung Galaxy S23',
           osVersion: '13.0',
@@ -165,11 +145,7 @@
       name: 'iPad-Pro-12.9',
       use: {
         ...devices['iPad Pro 11'],
-<<<<<<< HEAD
-        ['browserstack:options' as any]: {
-=======
         ...({ 'browserstack:options': {
->>>>>>> 6439b412
           ...bsCapabilities,
           deviceName: 'iPad Pro 12.9 2022',
           osVersion: '16',
