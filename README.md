# 🎨 Phialo Design

> **Luxury jewelry portfolio showcasing exquisite craftsmanship through modern web technology**

[![Version](https://img.shields.io/badge/version-1.0.0-gold.svg)](https://github.com/barde/phialoastro/releases)
[![License: AGPL v3](https://img.shields.io/badge/License-AGPL%20v3-blue.svg)](./LICENSE-CODE)
[![Deployed on Cloudflare](https://img.shields.io/badge/Deployed%20on-Cloudflare%20Workers-orange)](https://phialo.de)
[![pnpm](https://img.shields.io/badge/maintained%20with-pnpm-cc00ff.svg)](https://pnpm.io/)

A luxury jewelry portfolio website built with cutting-edge web technologies, featuring multilingual support (German/English), responsive design, and deployed on Cloudflare Workers for optimal global performance.

🌐 **Live Site**: [phialo.de](https://phialo.de)

## ✨ Key Features

- 🏛️ **Luxury Design System** - Glass morphism effects, elegant animations, and premium typography
- 🌍 **Multilingual Support** - Seamless German/English language switching with automatic detection
- 📱 **Responsive Architecture** - Mobile-first design that adapts beautifully to all screen sizes
- 🚀 **Optimized Performance** - Static site generation with selective hydration (Astro Islands)
- 🔒 **Security First** - Cloudflare Turnstile CAPTCHA protection with pre-clearance support
- 📧 **Contact Integration** - Fully functional contact form with Resend email service
- 🎨 **Portfolio Showcase** - Filterable gallery with smooth animations
- 📚 **Tutorial Section** - Educational content for jewelry design enthusiasts

## 🛠️ Tech Stack

### Core Technologies
- **[Astro 5.12.9](https://astro.build/)** - Static site generator with Islands Architecture
- **[React 19.1.1](https://react.dev/)** - Interactive UI components with selective hydration
- **[TypeScript](https://www.typescriptlang.org/)** - Type-safe development
- **[Tailwind CSS 3.4.1](https://tailwindcss.com/)** - Utility-first CSS with custom design tokens

### Infrastructure
- **[Cloudflare Workers](https://workers.cloudflare.com/)** - Edge computing platform for global deployment
- **[pnpm 9.14.4](https://pnpm.io/)** - Fast, disk-efficient package manager
- **[Git LFS](https://git-lfs.github.com/)** - Efficient binary file management for images

### Development Tools
- **[Vitest 3.2.4](https://vitest.dev/)** - Lightning-fast unit testing
- **[Playwright 1.54.2](https://playwright.dev/)** - E2E testing across browsers
- **[ESLint 9.33.0](https://eslint.org/)** - Code quality enforcement
- **[Prettier 3.6.2](https://prettier.io/)** - Consistent code formatting

## 🚀 Quick Start

### Prerequisites

1. **Node.js 20+** and **pnpm 9.14.4**
   ```bash
   # Install pnpm globally
   npm install -g pnpm@9.14.4
   ```

2. **Git LFS** (Required for image assets)
   ```bash
   # macOS
   brew install git-lfs
   
   # Ubuntu/Debian
   sudo apt-get install git-lfs
   
   # Initialize Git LFS
   git lfs install
   ```

### Installation

```bash
# Clone the repository (Git LFS files download automatically)
git clone https://github.com/barde/phialoastro.git
cd phialoastro

# Install dependencies for main application
cd phialo-design
pnpm install

# Install dependencies for Cloudflare Workers
cd ../workers
pnpm install
```

### Development

```bash
# Start development server (from phialo-design/)
pnpm run dev
# Opens at http://localhost:4321

# Run both Astro and Workers in parallel
pnpm run dev:full
```

### Building & Testing

```bash
# Build for production
pnpm run build

# Run tests
pnpm run test          # Unit tests with Vitest
pnpm run test:e2e      # E2E tests with Playwright
pnpm run lint          # Lint code
pnpm run typecheck     # TypeScript checking
```

## 📁 Project Structure

```
phialoastro/
├── 📱 phialo-design/          # Main Astro application
│   ├── src/
│   │   ├── features/         # Feature-based modules
│   │   │   ├── portfolio/   # Portfolio showcase
│   │   │   ├── contact/     # Contact form
│   │   │   ├── services/    # Services pages
│   │   │   └── tutorials/   # Tutorial content
│   │   ├── shared/          # Shared components & layouts
│   │   ├── content/         # Content collections (Markdown)
│   │   ├── pages/           # File-based routing
│   │   └── styles/          # Global styles
│   ├── public/              # Static assets (optimized images)
│   └── tests/               # Test suites
│
├── ⚡ workers/               # Cloudflare Workers
│   ├── src/
│   │   ├── router/         # Request routing
│   │   ├── handlers/       # API endpoints
│   │   └── middleware/     # Security & logging
│   └── wrangler.toml       # Worker configuration
│
└── 📚 docs/                 # Documentation
    ├── architecture/        # System design
    ├── decisions/          # ADRs
    └── how-to/            # Guides
```

## 🌍 Deployment Environments

| Environment | URL | Deployment | Purpose |
|------------|-----|------------|---------|
| **Production** | [phialo.de](https://phialo.de) | Manual via GitHub Actions | Live site with custom domain |
| **Master** | [phialo-master.meise.workers.dev](https://phialo-master.meise.workers.dev) | Automatic on push | Latest master branch |
| **PR Preview** | `phialo-pr-{number}.meise.workers.dev` | Automatic on PR | Isolated testing per PR |

### Required Secrets

Configure these in GitHub Settings → Secrets:

```yaml
# Cloudflare Configuration
CLOUDFLARE_ACCOUNT_ID      # Your account ID
CLOUDFLARE_API_TOKEN        # API token with Workers permissions
CLOUDFLARE_ZONE_ID          # Zone ID for phialo.de

# Email Service (Resend)
RESEND_API_KEY             # Resend API key
FROM_EMAIL                 # Sender email address
TO_EMAIL                   # Recipient for contact forms
REPLY_TO_EMAIL             # Optional reply-to address

# Security (Turnstile)
PUBLIC_TURNSTILE_SITE_KEY  # Public site key
TURNSTILE_SECRET_KEY       # Secret key for validation
```

### Deployment Commands

```bash
# Deploy to production (requires permissions)
cd workers
pnpm run deploy:production

# Deploy to preview environment
pnpm run deploy:preview

# Manual deployment via GitHub
# Use workflow dispatch or PR comment: /deploy
```

## 🧪 Testing Strategy

Our comprehensive testing ensures quality across all aspects:

- **Unit Tests**: Component logic and utilities (Vitest)
- **Integration Tests**: Feature workflows
- **E2E Tests**: User journeys (Playwright)
- **Visual Tests**: UI consistency
- **Performance Tests**: Core Web Vitals monitoring
- **Accessibility Tests**: WCAG compliance

```bash
# Run all tests
pnpm run test:run

# Run with UI
pnpm run test:ui

# Run E2E with debugging
pnpm run test:e2e:debug

# Coverage report
pnpm run test:unit:coverage
```

## 🤝 Contributing

We welcome contributions! Please follow these steps:

1. Fork the repository
2. Create a feature branch (`git checkout -b feature/amazing-feature`)
3. Make your changes
4. Run tests and linting (`pnpm run pre-push`)
5. Commit with descriptive message
6. Push to your fork
7. Open a Pull Request

See [CONTRIBUTING.md](./CONTRIBUTING.md) for detailed guidelines.

## 📄 License

This project uses a dual licensing approach:

- **Source Code**: [GNU AGPLv3](./LICENSE-CODE) - Open source with copyleft
- **Creative Assets**: [CC BY-NC-ND 4.0](./LICENSE-ASSETS) - Attribution, non-commercial, no derivatives

For commercial licensing, contact: info@phialo.de

## 📚 Documentation

- 🏗️ [Architecture Overview](./docs/architecture/project-structure.md)
- 🚀 [Deployment Guide](./phialo-design/docs/how-to/DEPLOY.md)
- 🔐 [Security Setup](./phialo-design/docs/how-to/setup-turnstile-preclearance.md)
- 🤖 [AI Development Guide](./CLAUDE.md)
- 📱 [Component Patterns](./docs/decisions/component-patterns.md)
- 🌍 [Multilingual Implementation](./docs/decisions/ISSUE-22-FIX.md)

## 🙏 Acknowledgments

<<<<<<< HEAD
- Tested with [BrowserStack](https://www.browserstack.com/)
- Deployed on [Cloudflare Workers](https://workers.cloudflare.com/)
- Email service by [Resend](https://resend.com/)

## 📞 Contact

- **Website**: [phialo.de](https://phialo.de)
- **Email**: info@phialo.de
- **GitHub Issues**: [Report bugs or request features](https://github.com/barde/phialoastro/issues)
=======
This project is tested with [BrowserStack](https://www.browserstack.com/)
>>>>>>> 3d8842a3

---

<p align="center">
  Made with ❤️ by Phialo Design<br>
  © 2025 Phialo Design. All rights reserved.
</p><|MERGE_RESOLUTION|>--- conflicted
+++ resolved
@@ -236,7 +236,6 @@
 
 ## 🙏 Acknowledgments
 
-<<<<<<< HEAD
 - Tested with [BrowserStack](https://www.browserstack.com/)
 - Deployed on [Cloudflare Workers](https://workers.cloudflare.com/)
 - Email service by [Resend](https://resend.com/)
@@ -245,14 +244,4 @@
 
 - **Website**: [phialo.de](https://phialo.de)
 - **Email**: info@phialo.de
-- **GitHub Issues**: [Report bugs or request features](https://github.com/barde/phialoastro/issues)
-=======
-This project is tested with [BrowserStack](https://www.browserstack.com/)
->>>>>>> 3d8842a3
-
----
-
-<p align="center">
-  Made with ❤️ by Phialo Design<br>
-  © 2025 Phialo Design. All rights reserved.
-</p>+- **GitHub Issues**: [Report bugs or request features](https://github.com/barde/phialoastro/issues)