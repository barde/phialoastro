--- conflicted
+++ resolved
@@ -20,13 +20,8 @@
     "@types/node": "^24.1.0",
     "@vitest/coverage-v8": "^3.2.4",
     "@vitest/ui": "^3.2.4",
-<<<<<<< HEAD
-    "miniflare": "^4.20250712.2",
+    "miniflare": "^4.20250730.0",
     "typescript": "^5.9.2",
-=======
-    "miniflare": "^4.20250730.0",
-    "typescript": "^5.3.0",
->>>>>>> a278ca30
     "vitest": "^3.2.4",
     "wrangler": "^4.27.0"
   },
