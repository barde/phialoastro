--- conflicted
+++ resolved
@@ -77,73 +77,38 @@
       workerd:
         optional: true
 
-  '@cloudflare/workerd-darwin-64@1.20250902.0':
-    resolution: {integrity: sha512-mwC/YEtDUGfnjXdbW5Lya+bgODrpJ5RxxqpaTjtMJycqnjR0RZgVpOqISwGfBHIhseykU3ahPugM5t91XkBKTg==}
-    engines: {node: '>=16'}
-    cpu: [x64]
-    os: [darwin]
-
   '@cloudflare/workerd-darwin-64@1.20250906.0':
     resolution: {integrity: sha512-E+X/YYH9BmX0ew2j/mAWFif2z05NMNuhCTlNYEGLkqMe99K15UewBqajL9pMcMUKxylnlrEoK3VNxl33DkbnPA==}
     engines: {node: '>=16'}
     cpu: [x64]
     os: [darwin]
 
-  '@cloudflare/workerd-darwin-arm64@1.20250902.0':
-    resolution: {integrity: sha512-5Wr6a5/ixoXuMPOvbprN8k9HhAHDBh8f7H5V4DN/Xb4ORoGkI9AbC5QPpYV0wa3Ncf+CRSGobdmZNyO24hRccA==}
-    engines: {node: '>=16'}
-    cpu: [arm64]
-    os: [darwin]
-
   '@cloudflare/workerd-darwin-arm64@1.20250906.0':
     resolution: {integrity: sha512-X5apsZ1SFW4FYTM19ISHf8005FJMPfrcf4U5rO0tdj+TeJgQgXuZ57IG0WeW7SpLVeBo8hM6WC8CovZh41AfnA==}
     engines: {node: '>=16'}
     cpu: [arm64]
     os: [darwin]
 
-  '@cloudflare/workerd-linux-64@1.20250902.0':
-    resolution: {integrity: sha512-1yJGt56VQBuG01nrhkRGoa1FGz7xQwJTrgewxt/MRRtigZTf84qJQiPQxyM7PQWCLREKa+JS7G8HFqvOwK7kZA==}
-    engines: {node: '>=16'}
-    cpu: [x64]
-    os: [linux]
-
   '@cloudflare/workerd-linux-64@1.20250906.0':
     resolution: {integrity: sha512-rlKzWgsLnlQ5Nt9W69YBJKcmTmZbOGu0edUsenXPmc6wzULUxoQpi7ZE9k3TfTonJx4WoQsQlzCUamRYFsX+0Q==}
     engines: {node: '>=16'}
     cpu: [x64]
     os: [linux]
 
-  '@cloudflare/workerd-linux-arm64@1.20250902.0':
-    resolution: {integrity: sha512-ArDodWzfo0BVqMQGUgaOGV5Mzf8wEMUX8TJonExpGbYavoVXVDbp2rTLFRJg1vkFGpmw1teCtSoOjSDisFZQMg==}
-    engines: {node: '>=16'}
-    cpu: [arm64]
-    os: [linux]
-
   '@cloudflare/workerd-linux-arm64@1.20250906.0':
     resolution: {integrity: sha512-DdedhiQ+SeLzpg7BpcLrIPEZ33QKioJQ1wvL4X7nuLzEB9rWzS37NNNahQzc1+44rhG4fyiHbXBPOeox4B9XVA==}
     engines: {node: '>=16'}
     cpu: [arm64]
     os: [linux]
 
-  '@cloudflare/workerd-windows-64@1.20250902.0':
-    resolution: {integrity: sha512-DT/o8ZSkmze1YGI7vgVt4ST+VYGb3tNChiFnOM9Z8YOejqKqbVvATB4gi/xMSnNR9CsKFqH4hHWDDtz+wf4uZg==}
-    engines: {node: '>=16'}
-    cpu: [x64]
-    os: [win32]
-
   '@cloudflare/workerd-windows-64@1.20250906.0':
     resolution: {integrity: sha512-Q8Qjfs8jGVILnZL6vUpQ90q/8MTCYaGR3d1LGxZMBqte8Vr7xF3KFHPEy7tFs0j0mMjnqCYzlofmPNY+9ZaDRg==}
     engines: {node: '>=16'}
     cpu: [x64]
     os: [win32]
 
-<<<<<<< HEAD
-  '@cloudflare/workers-types@4.20250909.0':
-    resolution: {integrity: sha512-3WvDDOvFGOAlBUZpWe2N+9BxB1kRt9eHo3AhIKg1fihNdqrGxyh9cJe1MpYs5BI8gXSRxjkDvzPVebRED8iwOQ==}
-=======
   '@cloudflare/workers-types@4.20250913.0':
     resolution: {integrity: sha512-JjrYEvRn7cyALxwoFTw3XChaQneHSJOXqz2t5iKEpNzAnC2iPQU75rtTK/gw03Jjy4SHY5aEBh/uqQePtonZlA==}
->>>>>>> 3565996f
 
   '@cspotcode/source-map-support@0.8.1':
     resolution: {integrity: sha512-IchNf6dN4tHoMFIn/7OE8LWZ19Y6q/67Bmf6vnGREv8RSbBVb9LPJxEcnwrcwX6ixSvaiGoomAUvu4YSxXrVgw==}
@@ -997,11 +962,6 @@
     engines: {node: '>=10.0.0'}
     hasBin: true
 
-  miniflare@4.20250902.0:
-    resolution: {integrity: sha512-QHjI17yVDxDXsjDvX6GNRySx2uYsQJyiZ2MRBAsA0CFpAI2BcHd4oz0FIjbqgpZK+4Fhm7OKht/AfBNCd234Zg==}
-    engines: {node: '>=18.0.0'}
-    hasBin: true
-
   miniflare@4.20250906.2:
     resolution: {integrity: sha512-SXGv8Rdd91b6UXZ5eW3rde/gSJM6WVLItMNFV7u9axUVhACvpT4CB5p80OBfi2OOsGfOuFQ6M6s8tMxJbzioVw==}
     engines: {node: '>=18.0.0'}
@@ -1189,15 +1149,6 @@
 
   undici@7.14.0:
     resolution: {integrity: sha512-Vqs8HTzjpQXZeXdpsfChQTlafcMQaaIwnGwLam1wudSSjlJeQ3bw1j+TLPePgrCnCpUXx7Ba5Pdpf5OBih62NQ==}
-    engines: {node: '>=20.18.1'}
-
-<<<<<<< HEAD
-  undici@7.16.0:
-    resolution: {integrity: sha512-QEg3HPMll0o3t2ourKwOeUAZ159Kn9mx5pnzHRQO8+Wixmh88YdZRiIwat0iNzNNXn0yoEtXJqFpyW7eM8BV7g==}
-=======
-  undici@7.15.0:
-    resolution: {integrity: sha512-7oZJCPvvMvTd0OlqWsIxTuItTpJBpU1tcbVl24FMn3xt3+VSunwUasmfPJRE57oNO1KsZ4PgA1xTdAX4hq8NyQ==}
->>>>>>> 3565996f
     engines: {node: '>=20.18.1'}
 
   unenv@2.0.0-rc.21:
@@ -1286,23 +1237,13 @@
     engines: {node: '>=8'}
     hasBin: true
 
-  workerd@1.20250902.0:
-    resolution: {integrity: sha512-rM+8ARYoy9gWJNPW89ERWyjbp7+m1hu6PFbehiP8FW9Hm5kNVo71lXFrkCP2HSsTP1OLfIU/IwanYOijJ0mQDw==}
-    engines: {node: '>=16'}
-    hasBin: true
-
   workerd@1.20250906.0:
     resolution: {integrity: sha512-ryVyEaqXPPsr/AxccRmYZZmDAkfQVjhfRqrNTlEeN8aftBk6Ca1u7/VqmfOayjCXrA+O547TauebU+J3IpvFXw==}
     engines: {node: '>=16'}
     hasBin: true
 
-<<<<<<< HEAD
-  wrangler@4.34.0:
-    resolution: {integrity: sha512-iU+T8klWX6M/oN9y2PG8HrekoHwlBs/7wNMouyRToCJGn5EFtVl98a1fxxPCgkuUNZ2sKLrCyx/TlhgilIlqpQ==}
-=======
   wrangler@4.37.0:
     resolution: {integrity: sha512-W8IbQohQbUHFn4Hz2kh8gi0SdyFV/jyi9Uus+WrTz0F0Dc9W5qKPCjLbxibeE53+YPHyoI25l65O7nSlwX+Z6Q==}
->>>>>>> 3565996f
     engines: {node: '>=18.0.0'}
     hasBin: true
     peerDependencies:
@@ -1372,41 +1313,22 @@
     optionalDependencies:
       workerd: 1.20250906.0
 
-  '@cloudflare/workerd-darwin-64@1.20250902.0':
-    optional: true
-
   '@cloudflare/workerd-darwin-64@1.20250906.0':
     optional: true
 
-  '@cloudflare/workerd-darwin-arm64@1.20250902.0':
-    optional: true
-
   '@cloudflare/workerd-darwin-arm64@1.20250906.0':
     optional: true
 
-  '@cloudflare/workerd-linux-64@1.20250902.0':
-    optional: true
-
   '@cloudflare/workerd-linux-64@1.20250906.0':
     optional: true
 
-  '@cloudflare/workerd-linux-arm64@1.20250902.0':
-    optional: true
-
   '@cloudflare/workerd-linux-arm64@1.20250906.0':
     optional: true
 
-  '@cloudflare/workerd-windows-64@1.20250902.0':
-    optional: true
-
   '@cloudflare/workerd-windows-64@1.20250906.0':
     optional: true
 
-<<<<<<< HEAD
-  '@cloudflare/workers-types@4.20250909.0': {}
-=======
   '@cloudflare/workers-types@4.20250913.0': {}
->>>>>>> 3565996f
 
   '@cspotcode/source-map-support@0.8.1':
     dependencies:
@@ -2083,24 +2005,6 @@
 
   mime@3.0.0: {}
 
-  miniflare@4.20250902.0:
-    dependencies:
-      '@cspotcode/source-map-support': 0.8.1
-      acorn: 8.14.0
-      acorn-walk: 8.3.2
-      exit-hook: 2.2.1
-      glob-to-regexp: 0.4.1
-      sharp: 0.33.5
-      stoppable: 1.1.0
-      undici: 7.16.0
-      workerd: 1.20250902.0
-      ws: 8.18.0
-      youch: 4.1.0-beta.10
-      zod: 3.22.3
-    transitivePeerDependencies:
-      - bufferutil
-      - utf-8-validate
-
   miniflare@4.20250906.2:
     dependencies:
       '@cspotcode/source-map-support': 0.8.1
@@ -2308,12 +2212,6 @@
   undici-types@7.10.0: {}
 
   undici@7.14.0: {}
-
-<<<<<<< HEAD
-  undici@7.16.0: {}
-=======
-  undici@7.15.0: {}
->>>>>>> 3565996f
 
   unenv@2.0.0-rc.21:
     dependencies:
@@ -2407,14 +2305,6 @@
       siginfo: 2.0.0
       stackback: 0.0.2
 
-  workerd@1.20250902.0:
-    optionalDependencies:
-      '@cloudflare/workerd-darwin-64': 1.20250902.0
-      '@cloudflare/workerd-darwin-arm64': 1.20250902.0
-      '@cloudflare/workerd-linux-64': 1.20250902.0
-      '@cloudflare/workerd-linux-arm64': 1.20250902.0
-      '@cloudflare/workerd-windows-64': 1.20250902.0
-
   workerd@1.20250906.0:
     optionalDependencies:
       '@cloudflare/workerd-darwin-64': 1.20250906.0
@@ -2423,11 +2313,7 @@
       '@cloudflare/workerd-linux-arm64': 1.20250906.0
       '@cloudflare/workerd-windows-64': 1.20250906.0
 
-<<<<<<< HEAD
-  wrangler@4.34.0(@cloudflare/workers-types@4.20250909.0):
-=======
   wrangler@4.37.0(@cloudflare/workers-types@4.20250913.0):
->>>>>>> 3565996f
     dependencies:
       '@cloudflare/kv-asset-handler': 0.4.0
       '@cloudflare/unenv-preset': 2.7.3(unenv@2.0.0-rc.21)(workerd@1.20250906.0)
